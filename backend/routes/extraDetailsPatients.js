--- conflicted
+++ resolved
@@ -337,12 +337,7 @@
       appointmentRequestDate: new Date(),
       status: 'accepted' // Set status to accepted for doctor-initiated creation
     });
-    
-    console.log('Saving new patient record');
-    const savedPatientDetails = await patientDetails.save();
-    console.log('Patient details saved successfully:', savedPatientDetails._id);
-<<<<<<< HEAD
-=======
+
     console.log('Patient details doctorId saved as:', savedPatientDetails.doctorId, 'type:', typeof savedPatientDetails.doctorId);
     
     // Log the saved data for debugging
@@ -355,7 +350,6 @@
       hasSymptoms: !!savedPatientDetails.symptoms,
       hasNotes: !!savedPatientDetails.notes
     });
->>>>>>> 2680a1ab
     
     // Return success response
     res.status(201).json({
